--- conflicted
+++ resolved
@@ -29,15 +29,7 @@
       run: cpanm --installdeps .
 
     - name: Build and test Transposome
-<<<<<<< HEAD
-      run: perl Makefile.PL && make && prove -lv t && cover -test
-=======
       env:
           CODECOV_TOKEN: ${{ secrets.CODECOV_TOKEN }}
       run: perl Makefile.PL && make && cover -test -report codecov
-    
-    - name: Upload cov report to Codecov
-      env:
-          CODECOV_TOKEN: ${{ secrets.CODECOV_TOKEN }}
-      run: curl -Os https://uploader.codecov.io/latest/linux/codecov && chmod +x codecov && ./codecov -t ${CODECOV_TOKEN}
->>>>>>> 36f25f53
+ 