#!/usr/bin/env perl

use 5.012;
use strict;
use warnings;
use Transposome;
use Transposome::PairFinder;
use Transposome::Cluster;
use Transposome::SeqUtil;
use Transposome::Annotation;
use Transposome::Run::Blast;
use Time::HiRes qw(gettimeofday);
use DateTime;
use Lingua::EN::Inflect qw(PL_N);
use Log::Log4perl;
use POSIX qw(strftime);
use File::Path qw(make_path);
use File::Spec;

=head1 NAME

transposome - Investigate the repeat strucuture of a genome through unassembled sequence reads.

=head1 VERSION

Version 0.02

=cut

our $VERSION = '0.02';

=head1 SYNOPSIS

    transposome --config transposome_config.yml

=cut 

#
# get configuration using Transposome class
#
my $trans_obj = Transposome->new_with_options();

my $config = $trans_obj->get_config;

unless (-d $config->{output_directory}) {
    make_path($config->{output_directory}, {verbose => 0, mode => 0771,});
}

#
# initialize log and timers
#
my $log_file = File::Spec->catfile($config->{output_directory}, $config->{run_log_file});
my $conf = qq{
    log4perl.category.Transposome      = INFO, Logfile, Screen

    log4perl.appender.Logfile          = Log::Log4perl::Appender::File
    log4perl.appender.Logfile.filename = $log_file
    log4perl.appender.Logfile.layout   = Log::Log4perl::Layout::PatternLayout
    log4perl.appender.Logfile.layout.ConversionPattern = %m%n

    log4perl.appender.Screen         = Log::Log4perl::Appender::Screen
    log4perl.appender.Screen.stderr  = 1
    log4perl.appender.Screen.layout  = Log::Log4perl::Layout::SimpleLayout
  };
Log::Log4perl::init( \$conf );

my $log = Log::Log4perl::get_logger("Transposome");

my $t0 = [Time::HiRes::gettimeofday];
my $ts = POSIX::strftime('%d-%m-%Y %H:%M:%S', localtime);
$log->info("======== Transposome started at: $ts. ========");
$log->info("Log file for monitoring progress and errors: $config->{output_directory}/$config->{run_log_file}");

#
# perform the all vs. all blast
#
my $blast = Transposome::Run::Blast->new( file      => $config->{sequence_file},
                                          dir       => $config->{output_directory},
                                          threads   => $config->{thread},
                                          cpus      => $config->{cpu},
                                          seq_num   => $config->{sequence_num} );

my $blastdb = $blast->run_allvall_blast;

#
# parse mglblast results to find best scoring pairwise matches
#
my $blast_res = Transposome::PairFinder->new( file              => $blastdb,  
					      dir               => $config->{output_directory},
					      in_memory         => $config->{in_memory},
					      percent_identity  => $config->{percent_identity},
					      fraction_coverage => $config->{fraction_coverage} );

my ($idx_file, $int_file, $hs_file) = $blast_res->parse_blast;

#
# cluster sequences and analyze groupings
#
my $cluster = Transposome::Cluster->new( file            => $int_file,
					 dir             => $config->{output_directory},
					 merge_threshold => $config->{merge_threshold},
					 cluster_size    => $config->{cluster_size} );

my $comm = $cluster->louvain_method;
my $cluster_file = $cluster->make_clusters($comm, $idx_file);
my ($read_pairs, $vertex, $uf) = $cluster->find_pairs($cluster_file, $config->{cluster_log_file});
my $memstore = Transposome::SeqUtil->new( file => $config->{sequence_file}, in_memory => $config->{in_memory} );
my ($seqs, $seqct) = $memstore->store_seq;
my ($cls_dir_path, $cls_with_merges_path, $cls_tot) = $cluster->merge_clusters($vertex, $seqs, 
                                                                               $read_pairs, $config->{cluster_log_file}, $uf);

#
# annotate clusters and generate whole-genome summary of results
#
my $annotation = Transposome::Annotation->new( database  => $config->{repeat_database},
					       dir       => $config->{output_directory},
					       file      => $config->{cluster_log_file},
                                               threads   => $config->{thread},
					       cpus      => $config->{cpu} );

my ($anno_rp_path, $anno_sum_rep_path, $total_readct,                                                                           
<<<<<<< HEAD
    $rep_frac, $blasts, $superfams) = $annotation->annotate_clusters($cls_dir_path, $seqct, $cls_tot);

$annotation->clusters_annotation_to_summary($anno_rp_path, $anno_sum_rep_path, $total_readct,
                                            $seqct, $rep_frac, $blasts, $superfams);
=======
    $rep_frac, $blasts, $superfams) = $annotation->annotate_clusters( $cls_dir_path, 
								      $seqct, 
								      $cls_tot );

$annotation->clusters_annotation_to_summary( $anno_rp_path, 
					     $anno_sum_rep_path, 
					     $total_readct,
					     $seqct, 
					     $rep_frac, 
					     $blasts, 
					     $superfams );
>>>>>>> 214211d6

#
# log summary of results
#
my $t1 = [Time::HiRes::gettimeofday];
my $t0_t1 = Time::HiRes::tv_interval($t0, $t1);
my $dt = DateTime->from_epoch( epoch => 0 );
$dt = $dt->add( seconds => $t0_t1 );
$dt = $dt - DateTime->from_epoch( epoch => 0 );
my @time;
push @time, $dt->days . PL_N( ' day', $dt->days ) if $dt->days;
push @time, $dt->hours . PL_N( ' hour', $dt->hours ) if $dt->hours;
push @time, $dt->minutes . PL_N( ' minute', $dt->minutes ) if $dt->minutes;
push @time, $dt->seconds . PL_N( ' second', $dt->seconds ) if $dt->seconds;
my $timestr = join ', ', @time;

my $fs = POSIX::strftime('%d-%m-%Y %H:%M:%S', localtime);
$log->info("======== Transposome completed at: $fs. Elapsed time: $timestr. ========");

=head1 AUTHOR

S. Evan Staton, C<< <statonse at gmail.com> >>

=head1 BUGS

Please report any bugs or feature requests through the project site at 
L<https://github.com/sestaton/Transposome/issues>. I will be notified,
and there will be a record of the issue. Alternatively, I can also be 
reached at the email address listed above to resolve any questions.

=head1 SUPPORT

You can find documentation for this module with the perldoc command.

    perldoc transposome


=head1 LICENSE AND COPYRIGHT

Copyright 2013 S. Evan Staton.

This program is distributed under the MIT (X11) License:
L<http://www.opensource.org/licenses/mit-license.php>

Permission is hereby granted, free of charge, to any person
obtaining a copy of this software and associated documentation
files (the "Software"), to deal in the Software without
restriction, including without limitation the rights to use,
copy, modify, merge, publish, distribute, sublicense, and/or sell
copies of the Software, and to permit persons to whom the
Software is furnished to do so, subject to the following
conditions:

The above copyright notice and this permission notice shall be
included in all copies or substantial portions of the Software.

THE SOFTWARE IS PROVIDED "AS IS", WITHOUT WARRANTY OF ANY KIND,
EXPRESS OR IMPLIED, INCLUDING BUT NOT LIMITED TO THE WARRANTIES
OF MERCHANTABILITY, FITNESS FOR A PARTICULAR PURPOSE AND
NONINFRINGEMENT. IN NO EVENT SHALL THE AUTHORS OR COPYRIGHT
HOLDERS BE LIABLE FOR ANY CLAIM, DAMAGES OR OTHER LIABILITY,
WHETHER IN AN ACTION OF CONTRACT, TORT OR OTHERWISE, ARISING
FROM, OUT OF OR IN CONNECTION WITH THE SOFTWARE OR THE USE OR
OTHER DEALINGS IN THE SOFTWARE.


=cut<|MERGE_RESOLUTION|>--- conflicted
+++ resolved
@@ -119,24 +119,10 @@
 					       cpus      => $config->{cpu} );
 
 my ($anno_rp_path, $anno_sum_rep_path, $total_readct,                                                                           
-<<<<<<< HEAD
     $rep_frac, $blasts, $superfams) = $annotation->annotate_clusters($cls_dir_path, $seqct, $cls_tot);
 
 $annotation->clusters_annotation_to_summary($anno_rp_path, $anno_sum_rep_path, $total_readct,
                                             $seqct, $rep_frac, $blasts, $superfams);
-=======
-    $rep_frac, $blasts, $superfams) = $annotation->annotate_clusters( $cls_dir_path, 
-								      $seqct, 
-								      $cls_tot );
-
-$annotation->clusters_annotation_to_summary( $anno_rp_path, 
-					     $anno_sum_rep_path, 
-					     $total_readct,
-					     $seqct, 
-					     $rep_frac, 
-					     $blasts, 
-					     $superfams );
->>>>>>> 214211d6
 
 #
 # log summary of results
