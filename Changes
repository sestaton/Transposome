Revision history for Transposome

Version	Date	Location
<<<<<<< HEAD
0.08.2	12/12/14	Vancouver, BC

=======
0.08.3	12/24/14	Vancouver, BC

- Rework SeqIO class to follow a factory pattern. Now, sequence I/O is done
  through the Transposome::SeqFactory class.
- Add separate FASTA and FASTQ subclasses of the SeqIO class, which are returned
  from the Transposome::SeqFactory class. The new methods do not involve seeking back
  on a filehandle, so now it is possible to read from STDIN. Overall, there was a more
  than 3X speed improvement for both FASTA and FASTQ reading, though this does not
  account for format validation.
- Add support for reading sequence data from compressed files, STDIN (a pipe),
  or from a file handle.
- Add tests for command line application and increase test coverage of methods. In total,
  220+ tests have been added to this version, including 3 new test files.

0.08.2	12/12/14	Vancouver, BC

- Fix bug with variables for blast paths not being defined when
  searching path.
- Add comments to example configuration, and provide real values for all slots instead
  of test values that may cause confusion (and lead to issues if not changed).

>>>>>>> d83bc41f
- Fix bug with variables for blast paths not being defined when
  searching path.
- Add comments to example configuration, and provide real values for all slots instead
  of test values that may cause confusion (and lead to issues if not changed).

0.08.1	12/08/14	Vancouver, BC

- Fix a bug with Transposome::Run::Blast class not being
  able to find executables.
- Add results section to log so results can be easily grepped 
  at the command line.

0.08.0	12/07/14	Vancouver, BC

- Rework annotation method by removing use of 'each' operator, which
  fixes a bug determining TE family name.
- Lower version requirement to 5.10 from 5.12, because of the above change.
- Improve installation instructions in the README file by putting deps in one command
  and removing the need to install cpanminus. Also, improve wiki documentation for
  installation and configuration of the package.
- Rename main test class from "TestUtils" to "TestFixture" because that is a more appropriate name.
  When used with the aliased module in tests, it is now very clear what "TestFixture->new()"
  is doing, which is setting up test data.

0.07.9	11/26/2014	Vancouver, BC

- Rework test framework to be under the Transposome namespace. This
  will make maintenance and adding new features/tests much simpler.
  This also avoids hardcoding paths in test files or manually add the
  include paths.
- Add mgblast and formatdb executables for Linux to be installed, which will keep
  users (at least on Linux) from having to compile this by hand.
- Remove use of MooseX roles for handling options in favor of core Getopt::Long.
- Reduce verbosity in log by not logging output of each blast process. Clean up 
  log formatting for readability.
- Rework tests to use local bin, so tests will pass without modifying the PATH.
- Add configuration details to log.
- Update documentation for all options to main application.

0.07.8	11/05/2014	Vancouver, BC

- Remove use of BerkeleyDB for indexing methods and use SQLite
  instead. This makes installation easier as the BerkeleyDB module
  required C libraries installed at the system level. Also, this change
  adds a major improvement in performance for large data sets.
- Fix dependencies listed in Makefile (YAML was listed, though it is
  no longer used).
- Add binary for mgblast for CI testing. This solves two main issues, 1)
  we don't have to rely on remote servers for getting deps, and 2) the 
  build process is about 10X faster now. The latter point means that
  adding/removing features should be painless now, instead of waiting a
  long time to get test results.

0.07.7	9/25/2014	Vancouver, BC

- Update deps to include stable version of MooseX-Getopt-Usage
  on CPAN.

0.07.6	9/23/2014	Vancouver, BC

- Add tied hash indexing method to Pairfinder class. This allowed
  the code to be reduced by almost half as compared to using a tied
  object for indexing.
- Add developmental release of MooseX-Getopt-Usage which fixes a 
  bug for Moose 2.014 (because this fix involves some trickery requiring
  cpanm, no release will be made for this version).
- Add import for main_community.cpp file that will allow compilation on
  Debian machines without editing the code.

0.07.5	8/19/2014	Vancouver, BC

- Add support for FASTQ format in main application. Prior versions
  would only handle FASTA for doing the self comparison, though the
  *SeqIO class would handle FASTQ.

0.07.4	8/15/2014	Vancouver, BC

- Modify graph-naming scheme (doesn't impact performance).
- Add DOI to make repo citable, until the manuscript is 
  published.
- Check if all vs. all blast was successful, otherwise
  exit from application or check if input is empty when
  constructing Transposome::Pairfinder object (so both
  application and API methods should handle this case).

0.07.3	6/03/2014	Athens, GA

- Add method to evaluate if classes in main application can
  be loaded.

0.07.2	5/27/2014	Athens, GA

- Complete redesign of main application for faster loading.
- Remove string eval of version causing issues on some machines.

0.07.1	5/19/2014	Athens, GA

- Fix typo in logging clustering results.
- Delete commented out types in SeqUtil class since tests are passing.

0.07	5/04/2014	Athens, GA

- Add method for incorporating singleton repeat sequences into
  annotation summary (changes API).
- Add explicit check if repeat database and sequence file exist.
- Move custom types to separate types library.
- Add tests for missing files that are required.

0.06	4/25/2014	Athens, GA

- Change from using YAML to YAML::Tiny for parsing configuration.
  This gives faster loading with less memory usage.
- Rename methods for parsing/getting configuration so there is no
  ambiguity about which class methods are being called.
- Add option to get version.
- Modify option handling to generate usage faster, and 
  not try to parse the configuration by default.
- Bug fix for calculationg repeat percentage of singletons.
- Clean up file creation methods for all test.

0.05	4/17/2014	Athens, GA

- Rework CI build system by isolating build and tests, which
  are now working as expected.
- Update package names in dependency list so there are no warnings
  during install.
- Changed logic for checking dependencies when testing so required programs 
  can be in any custom location.
- Changed locations searched for clustering code so any type of installation
  should work now. In particular, using local::lib or a custom lib path should
  work just the same as a default installation.

0.04	4/08/2014	Athens, GA

- Add method for writing FASTA file of singleton sequences (changes API).
- Add method for annotating and logging repeat content
  of singleton sequences (changes API).
- Add BerkeleyDB indexing method for finding pairs.
- Add portable methods for working with files and paths.

0.03	12/19/2014	Athens, GA

- Add CI support and include instructions for installing deps.
- Modified method for setting path to blast executables so there
  is nothing custom about the install.

0.02	12/02/2013	Athens, GA

- Add method signatures (via Method::Signatures).
- Bug fixes and code clean up for annotation summary method.
- Rework next_seq method in SeqIO class to build fh instead of
  taking one as an option. This is much more familiar to use, though
  considerably slower according to my benchmarks.

0.01	10/01/2013	Athens, GA

Initial release.	
<|MERGE_RESOLUTION|>--- conflicted
+++ resolved
@@ -1,10 +1,6 @@
 Revision history for Transposome
 
 Version	Date	Location
-<<<<<<< HEAD
-0.08.2	12/12/14	Vancouver, BC
-
-=======
 0.08.3	12/24/14	Vancouver, BC
 
 - Rework SeqIO class to follow a factory pattern. Now, sequence I/O is done
@@ -19,14 +15,7 @@
 - Add tests for command line application and increase test coverage of methods. In total,
   220+ tests have been added to this version, including 3 new test files.
 
-0.08.2	12/12/14	Vancouver, BC
-
-- Fix bug with variables for blast paths not being defined when
-  searching path.
-- Add comments to example configuration, and provide real values for all slots instead
-  of test values that may cause confusion (and lead to issues if not changed).
-
->>>>>>> d83bc41f
+0.08.2	12/08/14	Vancouver, BC
 - Fix bug with variables for blast paths not being defined when
   searching path.
 - Add comments to example configuration, and provide real values for all slots instead
